#!/usr/bin/env python
"""
Example script to run a visibility simulation.

Call using the following to include XLA JIT compilation:

(CPU version)
$ TF_XLA_FLAGS="--tf_xla_auto_jit=2 --tf_xla_cpu_global_jit" ./vis_test.py

(GPU version)
$ TF_XLA_FLAGS="--tf_xla_auto_jit=2" ./vis_test.py
"""
import numpy as np
import tensorflow as tf
tf.debugging.set_log_device_placement(True)

import time, sys
import TensorVis as tv

np.random.seed(10)

FLOAT_TYPE = tf.float64
DEBUG = True
NBLOCKS = 5 # Number of blocks to use when calculating point source contrib.

# Default simulation settings
Nlsts = 4
Nfreqs = 8
Nptsrc = 500
if len(sys.argv) > 1:
    try:
        Nlsts = int(sys.argv[1])
        Nfreqs = int(sys.argv[2])
        Nptsrc = int(sys.argv[3])
    except:
        print("Requires the following arguments: Nlsts Nfreqs Nptsrc [Nblocks]")
        sys.exit(1)
    if len(sys.argv) == 5:
        NBLOCKS = int(sys.argv[4])


# Debugging and check for GPU
if DEBUG:
    device_name = tf.test.gpu_device_name()
    print("GPU device:", device_name)
    tf.config.list_physical_devices()


<<<<<<< HEAD
# Logging
writer = tf.summary.create_file_writer("./logs")
with writer.as_default():

    # Generate hex array and convert to antpos tensor
    antpos_dict = tv.utils.build_hex_array(hex_spec=(8,20), d=14.6)
    antpos_arr = np.column_stack([val for val in antpos_dict.values()]).T
    antpos = tf.convert_to_tensor(antpos_arr, dtype=FLOAT_TYPE)
    Nants = len(antpos_arr)
    print("Nants:", Nants)

    # Frequency and time arrays
    freqs = tf.convert_to_tensor(np.linspace(100., 120., Nfreqs), dtype=FLOAT_TYPE)
    lsts = tf.convert_to_tensor([2.4030742+0.001*i for i in range(Nlsts)], dtype=FLOAT_TYPE)

    # Generate randomly-placed point sources
    ra = tf.convert_to_tensor(np.random.uniform(0., np.pi, Nptsrc), 
                              dtype=FLOAT_TYPE)
    dec = tf.convert_to_tensor(np.random.uniform(-0.5*np.pi, 0.5*np.pi, Nptsrc), 
                               dtype=FLOAT_TYPE)
    flux = tf.convert_to_tensor(10.**np.random.uniform(-8., -6., Nptsrc), 
                                dtype=FLOAT_TYPE)
    spectral_idx = tf.convert_to_tensor(-2.7*np.ones(Nptsrc), 
                                        dtype=FLOAT_TYPE)

    # Construct beam interpolation function
    beams = tf.ones((Nants, 1), dtype=FLOAT_TYPE)

    # Run visibility simulation
    t0 = time.time()
    vis = tv.vis(antpos, 
                 lsts, freqs, 
                 ra, dec, flux, spectral_idx, 
                 beams, 
                 nblocks=NBLOCKS)
    t1 = time.time()

    # Output statistics
    tf.print("Run too %3.3f sec" % (t1 - t0))
    tf.print("Output shape:", vis.shape)
    tf.print("Visibility mean:", np.mean(vis.numpy()))
=======
# Generate hex array and convert to antpos tensor
antpos_dict = tv.utils.build_hex_array(hex_spec=(8,20), d=14.6)
antpos_arr = np.column_stack([val for val in antpos_dict.values()]).T
antpos = tf.convert_to_tensor(antpos_arr, dtype=FLOAT_TYPE)
Nants = len(antpos_arr)
print("Nants:", Nants)

# Frequency and time arrays
freqs = tf.convert_to_tensor(np.linspace(100., 120., Nfreqs), dtype=FLOAT_TYPE)
lsts = tf.convert_to_tensor([2.4030742+0.001*i for i in range(Nlsts)], dtype=FLOAT_TYPE)

# Generate randomly-placed point sources
ra = tf.convert_to_tensor(np.random.uniform(0., np.pi, Nptsrc), 
                          dtype=FLOAT_TYPE)
dec = tf.convert_to_tensor(np.random.uniform(-0.5*np.pi, 0.5*np.pi, Nptsrc), 
                           dtype=FLOAT_TYPE)
flux = tf.convert_to_tensor(10.**np.random.uniform(-8., -6., Nptsrc), 
                            dtype=FLOAT_TYPE)
spectral_idx = tf.convert_to_tensor(-2.7*np.ones(Nptsrc), 
                                    dtype=FLOAT_TYPE)

# Construct beam interpolation function
beams = tf.ones((Nants, 1), dtype=FLOAT_TYPE)

# Run visibility simulation
t0 = time.time()
vis = tv.vis(antpos, 
             lsts, freqs, 
             ra, dec, flux, spectral_idx, 
             beams, 
             nblocks=NBLOCKS)
t1 = time.time()

# Output statistics
print("Run took %3.3f sec" % (t1 - t0))
print("Output shape:", vis.shape)
print("Visibility mean:", np.mean(vis.numpy()))
>>>>>>> ecb82843

<|MERGE_RESOLUTION|>--- conflicted
+++ resolved
@@ -46,7 +46,6 @@
     tf.config.list_physical_devices()
 
 
-<<<<<<< HEAD
 # Logging
 writer = tf.summary.create_file_writer("./logs")
 with writer.as_default():
@@ -59,8 +58,10 @@
     print("Nants:", Nants)
 
     # Frequency and time arrays
-    freqs = tf.convert_to_tensor(np.linspace(100., 120., Nfreqs), dtype=FLOAT_TYPE)
-    lsts = tf.convert_to_tensor([2.4030742+0.001*i for i in range(Nlsts)], dtype=FLOAT_TYPE)
+    freqs = tf.convert_to_tensor(np.linspace(100., 120., Nfreqs), 
+                                 dtype=FLOAT_TYPE)
+    lsts = tf.convert_to_tensor([2.4030742+0.001*i for i in range(Nlsts)], 
+                                dtype=FLOAT_TYPE)
 
     # Generate randomly-placed point sources
     ra = tf.convert_to_tensor(np.random.uniform(0., np.pi, Nptsrc), 
@@ -88,43 +89,4 @@
     tf.print("Run too %3.3f sec" % (t1 - t0))
     tf.print("Output shape:", vis.shape)
     tf.print("Visibility mean:", np.mean(vis.numpy()))
-=======
-# Generate hex array and convert to antpos tensor
-antpos_dict = tv.utils.build_hex_array(hex_spec=(8,20), d=14.6)
-antpos_arr = np.column_stack([val for val in antpos_dict.values()]).T
-antpos = tf.convert_to_tensor(antpos_arr, dtype=FLOAT_TYPE)
-Nants = len(antpos_arr)
-print("Nants:", Nants)
 
-# Frequency and time arrays
-freqs = tf.convert_to_tensor(np.linspace(100., 120., Nfreqs), dtype=FLOAT_TYPE)
-lsts = tf.convert_to_tensor([2.4030742+0.001*i for i in range(Nlsts)], dtype=FLOAT_TYPE)
-
-# Generate randomly-placed point sources
-ra = tf.convert_to_tensor(np.random.uniform(0., np.pi, Nptsrc), 
-                          dtype=FLOAT_TYPE)
-dec = tf.convert_to_tensor(np.random.uniform(-0.5*np.pi, 0.5*np.pi, Nptsrc), 
-                           dtype=FLOAT_TYPE)
-flux = tf.convert_to_tensor(10.**np.random.uniform(-8., -6., Nptsrc), 
-                            dtype=FLOAT_TYPE)
-spectral_idx = tf.convert_to_tensor(-2.7*np.ones(Nptsrc), 
-                                    dtype=FLOAT_TYPE)
-
-# Construct beam interpolation function
-beams = tf.ones((Nants, 1), dtype=FLOAT_TYPE)
-
-# Run visibility simulation
-t0 = time.time()
-vis = tv.vis(antpos, 
-             lsts, freqs, 
-             ra, dec, flux, spectral_idx, 
-             beams, 
-             nblocks=NBLOCKS)
-t1 = time.time()
-
-# Output statistics
-print("Run took %3.3f sec" % (t1 - t0))
-print("Output shape:", vis.shape)
-print("Visibility mean:", np.mean(vis.numpy()))
->>>>>>> ecb82843
-
